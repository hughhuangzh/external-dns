module sigs.k8s.io/external-dns

go 1.17

require (
	cloud.google.com/go/compute v1.5.0
	github.com/Azure/azure-sdk-for-go v61.5.0+incompatible
	github.com/Azure/go-autorest/autorest v0.11.21
	github.com/Azure/go-autorest/autorest/adal v0.9.16
	github.com/Azure/go-autorest/autorest/to v0.4.0
	github.com/IBM-Cloud/ibm-cloud-cli-sdk v0.8.1
	github.com/IBM/go-sdk-core/v5 v5.6.5
	github.com/IBM/networking-go-sdk v0.24.0
	github.com/StackExchange/dnscontrol v0.2.8
	github.com/akamai/AkamaiOPEN-edgegrid-golang v1.1.1
	github.com/alecthomas/assert v0.0.0-20170929043011-405dbfeb8e38 // indirect
	github.com/alecthomas/colour v0.1.0 // indirect
	github.com/alecthomas/kingpin v2.2.5+incompatible
	github.com/aliyun/alibaba-cloud-sdk-go v1.61.1483
	github.com/aws/aws-sdk-go v1.42.52
	github.com/bodgit/tsig v0.0.2
	github.com/cloudflare/cloudflare-go v0.25.0
	github.com/cloudfoundry-community/go-cfclient v0.0.0-20190201205600-f136f9222381
	github.com/datawire/ambassador v1.6.0
	github.com/denverdino/aliyungo v0.0.0-20190125010748-a747050bb1ba
	github.com/digitalocean/godo v1.75.0
	github.com/dnsimple/dnsimple-go v0.71.1
	github.com/exoscale/egoscale v1.19.0
	github.com/ffledgling/pdns-go v0.0.0-20180219074714-524e7daccd99
	github.com/go-gandi/go-gandi v0.0.0-20200921091836-0d8a64b9cc09
	github.com/golang/sync v0.0.0-20180314180146-1d60e4601c6f
	github.com/google/go-cmp v0.5.7
	github.com/gophercloud/gophercloud v0.22.0
	github.com/hooklift/gowsdl v0.5.0
	github.com/infobloxopen/infoblox-go-client v1.1.1
	github.com/linki/instrumented_http v0.3.0
	github.com/linode/linodego v0.32.2
	github.com/maxatome/go-testdeep v1.11.0
	github.com/miekg/dns v1.1.36-0.20210109083720-731b191cabd1
	github.com/nesv/go-dynect v0.6.0
	github.com/nic-at/rc0go v1.1.1
	github.com/onsi/ginkgo v1.16.5
	github.com/openshift/api v0.0.0-20200605231317-fb2a6ca106ae
	github.com/openshift/client-go v0.0.0-20200608144219-584632b8fc73
	github.com/oracle/oci-go-sdk v24.3.0+incompatible
	github.com/ovh/go-ovh v0.0.0-20181109152953-ba5adb4cf014
	github.com/pkg/errors v0.9.1
	github.com/projectcontour/contour v1.20.0
	github.com/prometheus/client_golang v1.11.0
	github.com/scaleway/scaleway-sdk-go v1.0.0-beta.7.0.20210127161313-bd30bebeac4f
	github.com/sirupsen/logrus v1.8.1
	github.com/stretchr/testify v1.7.0
	github.com/transip/gotransip/v6 v6.14.0
	github.com/ukfast/sdk-go v1.4.34
	github.com/ultradns/ultradns-sdk-go v0.0.0-20200616202852-e62052662f60
	github.com/vinyldns/go-vinyldns v0.0.0-20200211145900-fe8a3d82e556
	github.com/vultr/govultr/v2 v2.14.1
	go.etcd.io/etcd/api/v3 v3.5.2
	go.etcd.io/etcd/client/v3 v3.5.2
	go.uber.org/ratelimit v0.2.0
	golang.org/x/net v0.0.0-20220325170049-de3da57026de
	golang.org/x/oauth2 v0.0.0-20220309155454-6242fa91716a
	golang.org/x/sync v0.0.0-20210220032951-036812b2e83c
	google.golang.org/api v0.74.0
	gopkg.in/ns1/ns1-go.v2 v2.0.0-20190322154155-0dafb5275fd1
	gopkg.in/yaml.v2 v2.4.0
	istio.io/api v0.0.0-20210128181506-0c4b8e54850f
	istio.io/client-go v0.0.0-20210128182905-ee2edd059e02
	k8s.io/api v0.23.3
	k8s.io/apimachinery v0.23.3
	k8s.io/client-go v0.23.1
)

require (
	code.cloudfoundry.org/gofileutils v0.0.0-20170111115228-4d0c80011a0f // indirect
	github.com/Azure/go-autorest v14.2.0+incompatible // indirect
	github.com/Azure/go-autorest/autorest/date v0.3.0 // indirect
	github.com/Azure/go-autorest/logger v0.2.1 // indirect
	github.com/Azure/go-autorest/tracing v0.6.0 // indirect
	github.com/Masterminds/semver v1.4.2 // indirect
	github.com/alecthomas/repr v0.0.0-20200325044227-4184120f674c // indirect
	github.com/alecthomas/template v0.0.0-20190718012654-fb15b899a751 // indirect
	github.com/alecthomas/units v0.0.0-20190924025748-f65c72e2690d // indirect
	github.com/alexbrainman/sspi v0.0.0-20180613141037-e580b900e9f5 // indirect
	github.com/andres-erbsen/clock v0.0.0-20160526145045-9e14626cd129 // indirect
	github.com/asaskevich/govalidator v0.0.0-20200907205600-7a23bdc65eef // indirect
	github.com/beorn7/perks v1.0.1 // indirect
	github.com/cespare/xxhash/v2 v2.1.1 // indirect
	github.com/coreos/go-semver v0.3.0 // indirect
	github.com/coreos/go-systemd/v22 v22.3.2 // indirect
	github.com/davecgh/go-spew v1.1.1 // indirect
	github.com/evanphx/json-patch v4.12.0+incompatible // indirect
	github.com/fatih/structs v1.1.0 // indirect
	github.com/fsnotify/fsnotify v1.5.1 // indirect
	github.com/go-openapi/errors v0.19.8 // indirect
	github.com/go-openapi/strfmt v0.20.1 // indirect
	github.com/go-playground/locales v0.13.0 // indirect
	github.com/go-playground/universal-translator v0.17.0 // indirect
	github.com/go-resty/resty/v2 v2.1.1-0.20191201195748-d7b97669fe48 // indirect
	github.com/go-stack/stack v1.8.0 // indirect
	github.com/gofrs/uuid v3.2.0+incompatible // indirect
	github.com/gogo/protobuf v1.3.2 // indirect
	github.com/golang-jwt/jwt/v4 v4.0.0 // indirect
	github.com/golang/groupcache v0.0.0-20210331224755-41bb18bfe9da // indirect
	github.com/golang/protobuf v1.5.2 // indirect
	github.com/google/go-querystring v1.1.0 // indirect
	github.com/google/gofuzz v1.2.0 // indirect
	github.com/google/uuid v1.1.2 // indirect
	github.com/googleapis/gax-go/v2 v2.2.0 // indirect
	github.com/googleapis/gnostic v0.5.5 // indirect
	github.com/hashicorp/errwrap v1.0.0 // indirect
	github.com/hashicorp/go-cleanhttp v0.5.1 // indirect
	github.com/hashicorp/go-multierror v1.1.0 // indirect
	github.com/hashicorp/go-retryablehttp v0.7.0 // indirect
	github.com/hashicorp/go-uuid v1.0.2 // indirect
	github.com/imdario/mergo v0.3.12 // indirect
	github.com/jcmturner/aescts/v2 v2.0.0 // indirect
	github.com/jcmturner/dnsutils/v2 v2.0.0 // indirect
	github.com/jcmturner/gofork v1.0.0 // indirect
	github.com/jcmturner/goidentity/v6 v6.0.1 // indirect
	github.com/jcmturner/gokrb5/v8 v8.4.1 // indirect
	github.com/jcmturner/rpc/v2 v2.0.2 // indirect
	github.com/jmespath/go-jmespath v0.4.0 // indirect
	github.com/json-iterator/go v1.1.12 // indirect
	github.com/leodido/go-urn v1.2.0 // indirect
	github.com/mattn/go-isatty v0.0.14 // indirect
	github.com/matttproud/golang_protobuf_extensions v1.0.2-0.20181231171920-c182affec369 // indirect
	github.com/mitchellh/go-homedir v1.1.0 // indirect
	github.com/mitchellh/mapstructure v1.4.1 // indirect
	github.com/modern-go/concurrent v0.0.0-20180306012644-bacd9c7ef1dd // indirect
	github.com/modern-go/reflect2 v1.0.2 // indirect
	github.com/nxadm/tail v1.4.8 // indirect
	github.com/oklog/ulid v1.3.1 // indirect
	github.com/openshift/gssapi v0.0.0-20161010215902-5fb4217df13b // indirect
	github.com/patrickmn/go-cache v2.1.0+incompatible // indirect
	github.com/pmezard/go-difflib v1.0.0 // indirect
	github.com/prometheus/client_model v0.2.0 // indirect
	github.com/prometheus/common v0.28.0 // indirect
	github.com/prometheus/procfs v0.6.0 // indirect
	github.com/smartystreets/go-aws-auth v0.0.0-20180515143844-0c1422d1fdb9 // indirect
	github.com/smartystreets/gunit v1.3.4 // indirect
	github.com/spf13/pflag v1.0.5 // indirect
	github.com/stretchr/objx v0.3.0 // indirect
	github.com/terra-farm/udnssdk v1.3.5 // indirect
	github.com/ukfast/go-durationstring v1.1.0 // indirect
<<<<<<< HEAD
	go.etcd.io/etcd/client/pkg/v3 v3.5.0 // indirect
	go.mongodb.org/mongo-driver v1.5.1 // indirect
=======
	go.etcd.io/etcd/client/pkg/v3 v3.5.2 // indirect
>>>>>>> 7191e3db
	go.opencensus.io v0.23.0 // indirect
	go.uber.org/atomic v1.7.0 // indirect
	go.uber.org/multierr v1.6.0 // indirect
	go.uber.org/zap v1.19.1 // indirect
	golang.org/x/crypto v0.0.0-20210817164053-32db794688a5 // indirect
	golang.org/x/sys v0.0.0-20220328115105-d36c6a25d886 // indirect
	golang.org/x/term v0.0.0-20210927222741-03fcf44c2211 // indirect
	golang.org/x/text v0.3.7 // indirect
	golang.org/x/time v0.0.0-20210723032227-1f47c861a9ac // indirect
	google.golang.org/appengine v1.6.7 // indirect
	google.golang.org/genproto v0.0.0-20220324131243-acbaeb5b85eb // indirect
	google.golang.org/grpc v1.45.0 // indirect
	google.golang.org/protobuf v1.27.1 // indirect
	gopkg.in/go-playground/validator.v9 v9.31.0 // indirect
	gopkg.in/inf.v0 v0.9.1 // indirect
	gopkg.in/ini.v1 v1.66.2 // indirect
	gopkg.in/resty.v1 v1.12.0 // indirect
	gopkg.in/tomb.v1 v1.0.0-20141024135613-dd632973f1e7 // indirect
	gopkg.in/yaml.v3 v3.0.0-20210107192922-496545a6307b // indirect
	istio.io/gogo-genproto v0.0.0-20190930162913-45029607206a // indirect
	k8s.io/klog/v2 v2.30.0 // indirect
	k8s.io/kube-openapi v0.0.0-20211115234752-e816edb12b65 // indirect
	k8s.io/utils v0.0.0-20211116205334-6203023598ed // indirect
	sigs.k8s.io/controller-runtime v0.11.0 // indirect
	sigs.k8s.io/json v0.0.0-20211020170558-c049b76a60c6 // indirect
	sigs.k8s.io/structured-merge-diff/v4 v4.2.1 // indirect
	sigs.k8s.io/yaml v1.3.0 // indirect
)

replace k8s.io/klog/v2 => github.com/Raffo/knolog v0.0.0-20211016155154-e4d5e0cc970a<|MERGE_RESOLUTION|>--- conflicted
+++ resolved
@@ -143,12 +143,8 @@
 	github.com/stretchr/objx v0.3.0 // indirect
 	github.com/terra-farm/udnssdk v1.3.5 // indirect
 	github.com/ukfast/go-durationstring v1.1.0 // indirect
-<<<<<<< HEAD
-	go.etcd.io/etcd/client/pkg/v3 v3.5.0 // indirect
+	go.etcd.io/etcd/client/pkg/v3 v3.5.2 // indirect
 	go.mongodb.org/mongo-driver v1.5.1 // indirect
-=======
-	go.etcd.io/etcd/client/pkg/v3 v3.5.2 // indirect
->>>>>>> 7191e3db
 	go.opencensus.io v0.23.0 // indirect
 	go.uber.org/atomic v1.7.0 // indirect
 	go.uber.org/multierr v1.6.0 // indirect
